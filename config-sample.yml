--- conflicted
+++ resolved
@@ -95,9 +95,6 @@
   smartYieldState:
     compound-comptroller: "0x3d9819210a31b4961b30ef54be2aed79b9c9cd3b"
     blocks-per-minute: 4
-<<<<<<< HEAD
+    compound-oracle-override: ""
   smartYieldRewards:
     pool-factory-address: "0xBDf81f99Ec4487114D51d8bA6EBfF97F99aF27e2"
-=======
-    compound-oracle-override: ""
->>>>>>> 9ec9ab28
