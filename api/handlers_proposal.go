--- conflicted
+++ resolved
@@ -60,26 +60,28 @@
 	offset := c.DefaultQuery("offset", strconv.FormatInt(math.MaxInt32, 10))
 	title := c.DefaultQuery("title", "")
 
-<<<<<<< HEAD
 	var rows *sql.Rows
 	var err error
 	if title == "" {
-		rows, err = a.core.DB().Query(`select proposal_ID, proposer, description, title, create_time, targets, "values", signatures, calldatas, block_timestamp 
-				from governance_proposals where proposal_id <= $1 order by proposal_id desc limit $2`, offset, limit)
+		rows, err = a.core.DB().Query(`
+			select proposal_ID, proposer, description, title, create_time, targets, "values", signatures, calldatas, block_timestamp 
+			from governance_proposals 
+			where proposal_id <= $1 
+			order by proposal_id desc 
+			limit $2
+		`, offset, limit)
 	} else {
 		title = "%" + strings.ToLower(title) + "%"
-		rows, err = a.core.DB().Query(`select proposal_ID, proposer, description, title, create_time, targets, "values", signatures, calldatas, block_timestamp 
-				from governance_proposals where proposal_id <= $1 and lower(title) like $2 order by proposal_id desc limit $3`, offset, title, limit)
+		rows, err = a.core.DB().Query(`
+			select proposal_ID, proposer, description, title, create_time, targets, "values", signatures, calldatas, block_timestamp 
+			from governance_proposals 
+			where proposal_id <= $1 
+			  and lower(title) like $2 
+			order by proposal_id desc 
+			limit $3
+		`, offset, title, limit)
 	}
-=======
-	rows, err := a.core.DB().Query(`select proposal_ID, proposer, description, title, create_time, targets, "values", signatures, calldatas, block_timestamp 
-		from governance_proposals 
-		where proposal_id < $1 
-		order by proposal_id desc 
-		limit $2
-	`, offset, limit)
 
->>>>>>> 7629c9d5
 	if err != nil && err != sql.ErrNoRows {
 		Error(c, err)
 		return
