package core

import (
	"database/sql"
	"sync"
	"time"

	"github.com/alethio/web3-go/ethrpc"
	"github.com/alethio/web3-go/ethrpc/provider/httprpc"
	"github.com/alethio/web3-go/validator"
	"github.com/ethereum/go-ethereum/accounts/abi"
	"github.com/ethereum/go-ethereum/ethclient"
	"github.com/pkg/errors"
	"github.com/pressly/goose"
	"github.com/sirupsen/logrus"

	"github.com/barnbridge/barnbridge-backend/eth/bestblock"
	"github.com/barnbridge/barnbridge-backend/integrity"
	"github.com/barnbridge/barnbridge-backend/metrics"
	"github.com/barnbridge/barnbridge-backend/processor"
	"github.com/barnbridge/barnbridge-backend/scraper"
	"github.com/barnbridge/barnbridge-backend/state"
	"github.com/barnbridge/barnbridge-backend/taskmanager"
)

var log = logrus.WithField("module", "core")

type Core struct {
	config Config

	metrics          *metrics.Provider
	bbtracker        *bestblock.Tracker
	taskmanager      *taskmanager.Manager
	scraper          *scraper.Scraper
	db               *sql.DB
	integrityChecker *integrity.Checker

	abis     map[string]abi.ABI
	ethConn  *ethclient.Client
	ethBatch *ethrpc.ETH

	stopMu sync.Mutex
}

func New(config Config) *Core {
	bbtracker, err := bestblock.NewTracker(config.BestBlockTracker)
	if err != nil {
		log.Fatal("could not start best block tracker")
		return nil
	}

	go bbtracker.Run()
	err = <-bbtracker.Err()
	if err != nil {
		log.Fatal("could not start best block tracker")
	}

	go func() {
		// todo: can we handle these errors?
		for err := range bbtracker.Err() {
			log.Error(err)
		}
	}()

	m := metrics.New()
	m.RecordLatestBlock(bbtracker.BestBlock())

	var lag int64
	if config.Features.Lag.Enabled {
		lag = config.Features.Lag.Value
	}

	tm, err := taskmanager.New(bbtracker, lag, m, config.TaskManager)
	if err != nil {
		log.Fatal("could not start task manager")
	}

	s, err := scraper.New(config.Scraper)
	if err != nil {
		log.Fatal("could not start scraper")
	}

	log.Info("connecting to postgres")
	db, err := sql.Open("postgres", config.PostgresConnectionString)
	if err != nil {
		log.Fatal(err)
	}

	err = db.Ping()
	if err != nil {
		log.Fatal(err)
	}

	if config.Features.Automigrate {
		log.Info("attempting automatic execution of migrations")
		err = goose.Up(db, "/")
		if err != nil && err != goose.ErrNoNextVersion {
			log.Fatal(err)
		}
		log.Info("database version is up to date")
	}

	log.Info("connected to postgres successfuly")

	c := Core{
		config:      config,
		metrics:     m,
		bbtracker:   bbtracker,
		taskmanager: tm,
		scraper:     s,
		db:          db,
		abis:        make(map[string]abi.ABI),
	}

	log.Info("loading ABIs from contracts by given path")

	err = c.loadABIs()
	if err != nil {
		log.Fatal(err)
	}
	log.Info("done getting ABIs")

	// Create an IPC based RPC connection to a remote node
	conn, err := ethclient.Dial(config.Scraper.NodeURL)
	if err != nil {
		log.Fatalf("failed to connect to the Ethereum client: %v", err)
	}

	c.ethConn = conn

<<<<<<< HEAD
	c.integrityChecker = integrity.NewChecker(c.db, c.bbtracker, c.taskmanager, lag, c.config.Features.SlackNotify)
=======
	batchLoader, err := httprpc.NewBatchLoader(0, 4*time.Millisecond)
	if err != nil {
		log.Fatal(errors.Wrap(err, "could not init batch loader"))
	}

	provider, err := httprpc.NewWithLoader(config.Scraper.NodeURL, batchLoader)
	if err != nil {
		log.Fatal(errors.Wrap(err, "could not init httprpc provider"))
	}

	c.ethBatch, err = ethrpc.New(provider)
	if err != nil {
		log.Fatal(err)
	}

	c.integrityChecker = integrity.NewChecker(c.db, c.bbtracker, c.taskmanager, lag)
>>>>>>> cb36015e

	err = state.Init(c.db)
	if err != nil {
		log.Fatal(err)
	}

	return &c
}

func (c *Core) Run() {
	blockChan := make(chan int64)

	go func() {
		for b := range c.bbtracker.Subscribe() {
			c.Metrics().RecordLatestBlock(b)
		}
	}()

	go func() {
		max, err := c.getHighestBlock()
		if err != nil {
			log.Fatal("could not get highest block from db:", err)
		}

		log.WithField("block", max).Info("got highest block from db")

		best := c.bbtracker.BestBlock()

		log.WithField("block", best).Info("got highest block from network")

		if c.config.Features.Backfill {
			var lag int64
			if c.config.Features.Lag.Enabled {
				lag = c.config.Features.Lag.Value
			}

			backfillTarget := best - lag

			if max+1 < backfillTarget {
				log.Infof("adding tasks for %d blocks to be backfilled", backfillTarget-max+1)
				for i := max; i <= backfillTarget; i++ {
					err := c.taskmanager.Todo(i)
					if err != nil {
						log.Fatal("could not add task:", err)
					}
				}
			}
		} else {
			log.Info("skipping backfilling since feature is disabled")
		}
	}()

	go c.taskmanager.FeedToChan(blockChan)
	go c.integrityChecker.Run()

	go func() {
		for b := range blockChan {
			c.stopMu.Lock()
			log := log.WithField("block", b)
			log.Info("processing block")

			start := time.Now()
			blk, err := c.scraper.Exec(b)
			if err != nil {
				log.Error(err)

				c.stopMu.Unlock()
				err1 := c.taskmanager.Todo(b)
				if err1 != nil {
					log.Fatal(err1)
				}
				time.Sleep(2 * time.Second)
				continue
			}

			c.metrics.RecordScrapingTime(time.Since(start))

			log.Debug("validating block")
			v := validator.New()
			v.LoadBlock(blk.Block)
			if c.config.Features.Uncles {
				v.LoadUncles(blk.Uncles)
			}
			v.LoadReceipts(blk.Receipts)

			_, err = v.Run()
			if err != nil {
				c.stopMu.Unlock()
				c.metrics.RecordInvalidBlock()
				log.Error("error validating block: ", err)
				err1 := c.taskmanager.Todo(b)
				if err1 != nil {
					log.Fatal(err1)
				}
				continue
			}
			log.Debug("block is valid")

			log.Debug("storing block into the database")

			indexingStart := time.Now()

			p, err := processor.New(c.config.Processor, blk, c.abis, c.ethConn, c.ethBatch)
			if err != nil {
				c.stopMu.Unlock()
				log.Error("error storing block: ", err)
				err1 := c.taskmanager.Todo(b)
				if err1 != nil {
					log.Fatal(err1)
				}
				continue
			}

			err = p.Store(c.db, c.metrics)
			if err != nil {
				c.stopMu.Unlock()
				log.Error("error storing block: ", err)
				err1 := c.taskmanager.Todo(b)
				if err1 != nil {
					log.Fatal(err1)
				}
				continue
			}
			c.metrics.RecordIndexingTime(time.Since(indexingStart))
			c.metrics.RecordProcessingTime(time.Since(start))
			log.WithField("duration", time.Since(start)).Info("done processing block")
			c.stopMu.Unlock()
		}
	}()
}

func (c *Core) Close() error {
	c.stopMu.Lock()
	defer c.stopMu.Unlock()

	c.bbtracker.Close()
	log.Info("closed best block tracker")

	err := c.db.Close()
	if err != nil {
		return err
	}
	log.Info("closed db connection")

	errChan := make(chan error)
	go func() {
		err = c.taskmanager.Close()
		if err != nil {
			errChan <- err
		}
		log.Info("closed task manager")
		errChan <- nil
	}()

	select {
	case err := <-errChan:
		return err
	case <-time.After(5 * time.Second):
		log.Warn("could not close task manager, exiting uncleanly")
	}

	return nil
}<|MERGE_RESOLUTION|>--- conflicted
+++ resolved
@@ -128,26 +128,22 @@
 
 	c.ethConn = conn
 
-<<<<<<< HEAD
+	batchLoader, err := httprpc.NewBatchLoader(0, 4*time.Millisecond)
+	if err != nil {
+		log.Fatal(errors.Wrap(err, "could not init batch loader"))
+	}
+
+	provider, err := httprpc.NewWithLoader(config.Scraper.NodeURL, batchLoader)
+	if err != nil {
+		log.Fatal(errors.Wrap(err, "could not init httprpc provider"))
+	}
+
+	c.ethBatch, err = ethrpc.New(provider)
+	if err != nil {
+		log.Fatal(err)
+	}
+
 	c.integrityChecker = integrity.NewChecker(c.db, c.bbtracker, c.taskmanager, lag, c.config.Features.SlackNotify)
-=======
-	batchLoader, err := httprpc.NewBatchLoader(0, 4*time.Millisecond)
-	if err != nil {
-		log.Fatal(errors.Wrap(err, "could not init batch loader"))
-	}
-
-	provider, err := httprpc.NewWithLoader(config.Scraper.NodeURL, batchLoader)
-	if err != nil {
-		log.Fatal(errors.Wrap(err, "could not init httprpc provider"))
-	}
-
-	c.ethBatch, err = ethrpc.New(provider)
-	if err != nil {
-		log.Fatal(err)
-	}
-
-	c.integrityChecker = integrity.NewChecker(c.db, c.bbtracker, c.taskmanager, lag)
->>>>>>> cb36015e
 
 	err = state.Init(c.db)
 	if err != nil {
