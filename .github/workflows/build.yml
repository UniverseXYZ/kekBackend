name: Build

on:
  push:
    branches:
      - master
  pull_request:
    branches:
      - master
<<<<<<< HEAD
=======
      - dev
  workflow_dispatch:
>>>>>>> 41bf08a7

jobs:
  build:
    runs-on: ubuntu-latest

    steps:
    - name: Checkout repository code
      uses: actions/checkout@v2

    - name: Notify Slack
      if: success()
      id: slack
      env:
        SLACK_BOT_TOKEN: ${{ secrets.SLACK_BOT_TOKEN }}
      uses: voxmedia/github-action-slack-notify-build@v1
      with:
        channel: infra-ci-barnbridge
        status: ":pepegalight: STARTED"
        color: warning

    - name: Get branch name (merge)
      if: github.event_name != 'pull_request'
      shell: bash
      run: echo "BRANCH_NAME=$(echo ${GITHUB_REF#refs/heads/} | tr / -)" >> $GITHUB_ENV

    - name: Get branch name (pull request)
      if: github.event_name == 'pull_request'
      shell: bash
      run: echo "BRANCH_NAME=$(echo ${GITHUB_HEAD_REF}/${GITHUB_REF#refs/pull/} | tr / -)" >> $GITHUB_ENV

    - name: Set version
      id: vars
      shell: bash
      run: |
        branchName=${{ env.BRANCH_NAME }}
        if [ $branchName = 'master' ]; then prefix=''; else prefix=$(echo "${branchName}-"); fi
        echo "IMAGE_TAG=$(echo $prefix)$(echo ${GITHUB_SHA} | cut -c1-7)"  >> $GITHUB_ENV

    - name: Configure AWS credentials
      uses: aws-actions/configure-aws-credentials@v1
      with:
        aws-access-key-id: ${{ secrets.AWS_ACCESS_KEY_ID }}
        aws-secret-access-key: ${{ secrets.AWS_SECRET_ACCESS_KEY }}
        aws-region: us-east-1

    - name: Login to Amazon ECR
      id: login-ecr
      uses: aws-actions/amazon-ecr-login@v1

    - name: Echo image tag
      run: |
        echo "Version to set in deployment manifests: ${IMAGE_TAG}"

    - name: Build, tag and push the image
      env:
        ECR_REGISTRY: ${{ steps.login-ecr.outputs.registry }}
        ECR_REPOSITORY: barnbridge-backend
      run: |
        docker build \
          -t ${ECR_REGISTRY}/${ECR_REPOSITORY}:${IMAGE_TAG}    \
          ${GITHUB_WORKSPACE}
        docker push $ECR_REGISTRY/$ECR_REPOSITORY:${IMAGE_TAG}

    - name: Notify Slack success
      if: success()
      env:
        SLACK_BOT_TOKEN: ${{ secrets.SLACK_BOT_TOKEN }}
      uses: voxmedia/github-action-slack-notify-build@v1
      with:
        message_id: ${{ steps.slack.outputs.message_id }}
        channel: infra-ci-barnbridge
        status: ":white_check_mark: ${{ env.IMAGE_TAG }}"
        color: good

    - name: Notify Slack failure
      if: failure()
      env:
        SLACK_BOT_TOKEN: ${{ secrets.SLACK_BOT_TOKEN }}
      uses: voxmedia/github-action-slack-notify-build@v1
      with:
        message_id: ${{ steps.slack.outputs.message_id }}
        channel: infra-ci-barnbridge
        status: ":octagonal_sign: FAILED"
        color: danger

    - name: Logout from Amazon ECR
      if: always()
      run: |
        docker logout ${{ steps.login-ecr.outputs.registry }}<|MERGE_RESOLUTION|>--- conflicted
+++ resolved
@@ -7,11 +7,8 @@
   pull_request:
     branches:
       - master
-<<<<<<< HEAD
-=======
       - dev
   workflow_dispatch:
->>>>>>> 41bf08a7
 
 jobs:
   build:
